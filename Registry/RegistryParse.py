--- conflicted
+++ resolved
@@ -737,29 +737,7 @@
             else:
                 d = HBINCell(self._buf, data_offset, self)
                 s = struct.unpack_from(str("<%ds") % (data_length), self._buf, d.data_offset())[0]
-<<<<<<< HEAD
-            if b"\x00\x00" in s:
-                index = s.index(b"\x00\x00")
-                if index > 2:
-                    if s[index - 2] != b"\x00"[0]: #py2+3 
-                        #  61 00 62 00 63 64 00 00
-                        #                    ^  ^-- end of string
-                        #                    +-- index
-                        s = s[:index + 2]
-                    else:
-                        #  61 00 62 00 63 00 00 00
-                        #                 ^     ^-- end of string
-                        #                 +-- index
-                        #  TODO(wb): really, we should check that s[index + 2] == \x00
-                        #    but i think we won't, since the Unicode decode below will fail
-                        s = s[:index + 3]
-            if (len(s) % 2) != 0:
-                s = s + b"\x00"
-            s = s.decode("utf16")
-            s = s.partition('\x00')[0]
-=======
             s = decode_utf16le(s)
->>>>>>> 3ee62f9d
             return s
         elif data_type == RegBin or data_type == RegNone:
             if data_length >= 0x80000000:
